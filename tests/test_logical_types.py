import fastavro

import pytest

from decimal import Decimal
from io import BytesIO
from uuid import uuid4
import datetime


schema = {
    "fields": [
        {
            "name": "date",
            "type": {'type': 'int', 'logicalType': 'date'}
        },
        {
            "name": "timestamp-millis",
            "type": {'type': 'long', 'logicalType': 'timestamp-millis'}
        },
        {
            "name": "timestamp-micros",
            "type": {'type': 'long', 'logicalType': 'timestamp-micros'}
        },
        {
            "name": "uuid",
            "type": {'type': 'string', 'logicalType': 'uuid'}
        },
        {
            "name": "time-millis",
            "type": {'type': 'int', 'logicalType': 'time-millis'}
        },
        {
            "name": "time-micros",
            "type": {'type': 'long', 'logicalType': 'time-micros'}
        }
    ],
    "namespace": "namespace",
    "name": "name",
    "type": "record"
}


def serialize(schema, data):
    bytes_writer = BytesIO()
    fastavro.schemaless_writer(bytes_writer, schema, data)
    return bytes_writer.getvalue()


def deserialize(schema, binary):
    bytes_writer = BytesIO()
    bytes_writer.write(binary)
    bytes_writer.seek(0)

    res = fastavro.schemaless_reader(bytes_writer, schema)
    return res


def test_logical_types():
    data1 = {
        'date': datetime.date.today(),
        'timestamp-millis': datetime.datetime.now(),
        'timestamp-micros': datetime.datetime.now(),
        'uuid': uuid4(),
        'time-millis': datetime.datetime.now().time(),
        'time-micros': datetime.datetime.now().time(),

    }
    binary = serialize(schema, data1)
    data2 = deserialize(schema, binary)
    assert (data1['date'] == data2['date'])
    assert (data1['timestamp-micros'] == data2['timestamp-micros'])
    assert (int(data1['timestamp-millis'].microsecond / 1000) * 1000
            == data2['timestamp-millis'].microsecond)
    assert (int(data1['time-millis'].microsecond / 1000) * 1000
            == data2['time-millis'].microsecond)


def test_not_logical_ints():
    data1 = {
        'date': 1,
        'timestamp-millis': 2,
        'timestamp-micros': 3,
        'uuid': uuid4(),
        'time-millis': 4,
        'time-micros': 5,

    }
    binary = serialize(schema, data1)
    data2 = deserialize(schema, binary)
    # 1 day since 1970-1-1
    assert (data2['date'] == datetime.date(1970, 1, 2))


schema_null = {
    "fields": [
        {
            "name": "date",
            "type": ["null", {'type': 'int', 'logicalType': 'date'}]
        },
    ],
    "namespace": "namespace",
    "name": "name",
    "type": "record"
}


def test_null():
    data1 = {
        # 'date': None,
    }
    binary = serialize(schema_null, data1)
    data2 = deserialize(schema_null, binary)
    assert (data2['date'] is None)


<<<<<<< HEAD
def test_not_null_datetime():
    data1 = {'date': datetime.datetime(2017, 1, 1)}
    binary = serialize(schema_null, data1)
    data2 = deserialize(schema_null, binary)
    assert (data2['date'] == datetime.date(2017, 1, 1))


def test_not_null_date():
    data1 = {'date': datetime.date(2017, 1, 1)}
    binary = serialize(schema_null, data1)
    data2 = deserialize(schema_null, binary)
    assert (data2['date'] == datetime.date(2017, 1, 1))


schema_top = {
=======
# test bytes decimal
schema_bytes_decimal = {
>>>>>>> a6a33012
    "name": "n",
    "namespace": "namespace",
    "type": "bytes",
    "logicalType": "decimal",
    "precision": 15,
    "scale": 3,
}


def test_bytes_decimal_negative():
    data1 = Decimal("-2.90")
    binary = serialize(schema_bytes_decimal, data1)
    data2 = deserialize(schema_bytes_decimal, binary)
    assert (data1 == data2)


def test_bytes_decimal_zero():
    data1 = Decimal("0.0")
    binary = serialize(schema_bytes_decimal, data1)
    data2 = deserialize(schema_bytes_decimal, binary)
    assert (data1 == data2)


def test_bytes_decimal_positive():
    data1 = Decimal("123.456")
    binary = serialize(schema_bytes_decimal, data1)
    data2 = deserialize(schema_bytes_decimal, binary)
    assert (data1 == data2)


def test_bytes_decimal_scale():
    data1 = Decimal("123.456678")  # does not fit scale
    with pytest.raises(ValueError):
        serialize(schema_bytes_decimal, data1)


schema_bytes_decimal_leftmost = {
    "name": "n",
    "namespace": "namespace",
    "type": "bytes",
    "logicalType": "decimal",
    "precision": 18,
    "scale": 6,
}


def test_bytes_decimal_leftmost():
    binary = serialize(schema_bytes_decimal_leftmost, b'\xd5F\x80')
    data2 = deserialize(schema_bytes_decimal_leftmost, binary)
    assert (Decimal("-2.80") == data2)


# test fixed decimal
schema_fixed_decimal = {
    "name": "n",
    "namespace": "namespace",
    "type": "fixed",
    "size": 8,
    "logicalType": "decimal",
    "precision": 15,
    "scale": 3,
}


def test_fixed_decimal_negative():
    data1 = Decimal("-2.90")
    binary = serialize(schema_fixed_decimal, data1)
    data2 = deserialize(schema_fixed_decimal, binary)
    assert (data1 == data2)
    assert (len(binary) == schema_fixed_decimal['size'])


def test_fixed_decimal_zero():
    data1 = Decimal("0.0")
    binary = serialize(schema_fixed_decimal, data1)
    data2 = deserialize(schema_fixed_decimal, binary)
    assert (data1 == data2)
    assert (len(binary) == schema_fixed_decimal['size'])


def test_fixed_decimal_positive():
    data1 = Decimal("123.456")
    binary = serialize(schema_fixed_decimal, data1)
    data2 = deserialize(schema_fixed_decimal, binary)
    assert (data1 == data2)
    assert (len(binary) == schema_fixed_decimal['size'])


def test_fixed_decimal_scale():
    data1 = Decimal("123.456678")  # does not fit scale
    with pytest.raises(ValueError):
        serialize(schema_fixed_decimal, data1)


schema_fixed_decimal_leftmost = {
    "name": "n",
    "namespace": "namespace",
    "type": "fixed",
    "size": 8,
    "logicalType": "decimal",
    "precision": 18,
    "scale": 6,
}


def test_fixed_decimal_binary():
    binary = serialize(schema_fixed_decimal_leftmost,
                       b'\xFF\xFF\xFF\xFF\xFF\xd5F\x80')
    data2 = deserialize(schema_fixed_decimal_leftmost, binary)
    assert (Decimal("-2.80") == data2)<|MERGE_RESOLUTION|>--- conflicted
+++ resolved
@@ -114,7 +114,6 @@
     assert (data2['date'] is None)
 
 
-<<<<<<< HEAD
 def test_not_null_datetime():
     data1 = {'date': datetime.datetime(2017, 1, 1)}
     binary = serialize(schema_null, data1)
@@ -129,11 +128,8 @@
     assert (data2['date'] == datetime.date(2017, 1, 1))
 
 
-schema_top = {
-=======
 # test bytes decimal
 schema_bytes_decimal = {
->>>>>>> a6a33012
     "name": "n",
     "namespace": "namespace",
     "type": "bytes",
